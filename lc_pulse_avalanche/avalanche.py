import inspect
import sys
import math
from math import exp, log
import matplotlib.pyplot as plt
import numpy as np
from numpy.random import exponential, lognormal, normal, uniform
from scipy.stats import loguniform
import os, h5py


class LC(object):
    """
    A class to generate gamma-ray burst light curves (GRB LCs) using a pulse 
    avalanche model ('chain reaction') proposed by Stern & Svensson, ApJ, 469: L109 (1996).
    The 7 free parameters of such model are:
    - mu
    - mu0
    - alpha
    - delta1
    - delta2
    - tau_min
    - tau_max
    Parameters of BATSE:
    - res      = 0.064 [s]
    - eff_area = 3600 [cm2]
    - bg_level = 10.67 [cnt/cm2/s]
    
    :mu: average number of baby pulses
    :mu0: average number of spontaneous (initial) pulses
    :alpha: delay parameter
    :delta1: lower boundary of log-normal probability distribution of tau (time constant of baby pulse)
    :delta2: upper boundary of log-normal probability distribution of tau
    :tau_min: lower boundary of log-normal probability distribution of tau_0 (time constant of spontaneous pulse);
             should be smaller than res
    :tau_max: upper boundary of log-normal probability distribution of tau_0
    :t_min: GRB LC start time
    :t_max: GRB LC stop time
    :res: GRB LC time resolution (s)
    :eff_area: effective area of instrument (cm2)
    :bg_level: background level (cnt/cm2/s)
    :min_photon_rate: left boundary of -3/2 log N - log S distribution (ph/cm2/s)
    :max_photon_rate: right boundary of -3/2 log N - log S distribution (ph/cm2/s)
    :sigma: signal above background level
    :n_cut: maximum number of pulses in avalanche (useful to speed up the simulations but in odds with the "classic" approach)
    :with_bg: boolean flag for keeping or removing the background level at the end of the generation
    :use_poisson: boolean flag for using the Poisson or the (rounded) exponential for sampling the number of initial pulses and childs
    """
    
    def __init__(self, mu=1.2, mu0=1, alpha=4, delta1=-0.5, delta2=0, tau_min=0.2, tau_max=26,
                 t_min=-10, t_max=1000, res=0.256, eff_area=3600, bg_level=10.67, min_photon_rate=1.3,
                 max_photon_rate=1300, sigma=5, n_cut=None, with_bg=True, use_poisson=False, verbose=False):
        
        self._mu = mu # mu~1 => critical runaway regime
        self._mu0 = mu0 # average number of spontaneous pulses per GRB
        self._alpha = alpha # delay parameter
        self._delta1 = delta1
        self._delta2 = delta2
        if tau_min > res and not isinstance(self, Restored_LC):
            raise ValueError("tau_min should be smaller than res =", res)
        self._tau_min = tau_min
        self._tau_max = tau_max
        self._eff_area = eff_area 
        self._bg = bg_level * self._eff_area # cnts/s
        self._min_photon_rate = min_photon_rate  
        self._max_photon_rate = max_photon_rate 
        self._verbose = verbose
        self._res = res # s
        self._n = int(np.ceil((t_max - t_min)/self._res)) + 1 # time steps
        self._t_min = t_min # ms
        self._t_max = (self._n - 1) * self._res + self._t_min # ms
        self._times, self._step = np.linspace(self._t_min, self._t_max, self._n, retstep=True)
        self._rates = np.zeros(len(self._times))
        self._sp_pulse = np.zeros(len(self._times))
        self._total_rates = np.zeros(len(self._times))
        self._lc_params = list()
        self._sigma = sigma
        self._n_cut = n_cut
        self._n_pulses = 0
        self._with_bg = with_bg
        self._use_poisson = use_poisson

        if self._verbose:
            print("Time resolution: ", self._step)
                
     
    def norris_pulse(self, norm, tp, tau, tau_r):
        """
        Computes a single pulse according to Norris et al., ApJ, 459, 393 (1996)
        
        :t: times (lc x-axis), vector
        :tp: pulse peak time, scalar
        :tau: pulse width (decay rime), scalar
        tau_r: rise time, scalar
        :returns: an array of count rates
        """

        self._n_pulses += 1
        
        if self._verbose:
            print("Generating a new pulse with tau={:0.3f}".format(tau))

        t = self._times 
        _tp = np.ones(len(t))*tp
        
        if tau_r == 0 or tau == 0: 
            return np.zeros(len(t))
        
        return np.append(norm * np.exp(-(t[t<=tp]-_tp[t<=tp])**2/tau_r**2), \
                         norm * np.exp(-(t[t>tp]-_tp[t>tp])/tau))

   
    def _rec_gen_pulse(self, tau1, t_shift):
        """
        Recursively generates pulses from Norris function
        
        :tau1: parent pulse width (decay rime), scalar
        :t_shift: time delay relative to the parent pulse
        
        :returns: an array of count rates
        """
            
        # number of baby pulses: p2(mu_b) = exp(-mu_b/mu)/mu, mu - the average, mu_b - number of baby pulses
        if self._use_poisson:
            mu_b = poisson.rvs(mu=self._mu, 
                               size=1, 
                               random_state=None)
            mu_b = mu_b[0]
        else:
            mu_b = round(exponential(scale=self._mu))


                
        if self._verbose:
            print("Number of pulses:", mu_b)
            print("--------------------------------------------------------------------------")
        
        for i in range(mu_b):
           
            # time const of the baby pulse: p4(tau/tau1) = 1/(delta2 - delta1), tau1 - time const of the parent pulse
            tau = tau1 * exp(uniform(low=self._delta1, high=self._delta2))
            
            tau_r = 0.5 * tau
            
            # time delay of baby pulse: p3(delta_t) = exp(-delta_t/(alpha*tau))/(alpha*tau) with respect to the parent pulse, 
            # alpha - delay parameter, tau - time const of the baby pulse
            delta_t = exponential(scale=self._alpha*tau) + t_shift
            
            norm = uniform(low=0.0, high=1)
            
            self._rates += self.norris_pulse(norm, delta_t, tau, tau_r) 
            
            self._lc_params.append(dict(norm=norm, t_delay=delta_t, tau=tau, tau_r=tau_r))
            
            if self._verbose:
                print("Pulse amplitude: {:0.3f}".format(norm))
                print("Pulse shift: {:0.3f}".format(delta_t))
                print("Time constant (the decay time): {0:0.3f}".format(tau))
                print("Rise time: {:0.3f}".format(tau_r))
                print("--------------------------------------------------------------------------")
                
            if tau > self._res:
                if self._n_cut is None:
                    self._rec_gen_pulse(tau, delta_t)
                else:
                    if self._n_pulses < self._n_cut:
                        self._rec_gen_pulse(tau, delta_t)

        return self._rates
        
        
    def generate_avalanche(self, seed=12345, return_array=False):
        """
        Generates pulse avalanche
        
        :seed: random seed
        :return_array: if True returns arrays of parameters, if False - a dict with parameters for each pulse
        :returns: set of parameters for the generated avalanche
        """
        
        # set seed for random draw (the same as for the avalanche generation)
        np.random.seed(seed)
        
        if self._verbose:
            inspect.getdoc(self.generate_avalanche)
            
        """
        Starting pulse avalanche
        """
   
        # number of spontaneous primary pulses: p5(mu_s) = exp(-mu_s/mu0)/mu0
        if self._use_poisson:
            mu_s = 0
            while (mu_s==0):
                mu_s = poisson.rvs(mu=self._mu0, 
                                   size=1, 
                                   random_state=None)
                mu_s = mu_s[0]
        else:
            mu_s = round(exponential(scale=self._mu0))
            if (mu_s==0):  
                mu_s = 1 
            
        if self._verbose:
            print("Number of spontaneous pulses:", mu_s)
            print("--------------------------------------------------------------------------")
        
        for i in range(mu_s):
            # time constant of spontaneous pulses: p6(log tau0) = 1/(log tau_max - log tau_min)
            # decay time
            tau0 = exp(uniform(low=log(self._tau_max), high=log(self._tau_min)))

            # rise time
            tau_r = 0.5 * tau0

            # time delay of spontaneous primary pulses: p7(t) = exp(-t/(alpha*tau0))/(alpha*tau0)
            t_delay = exponential(scale=self._alpha*tau0)

            # pulse amplitude: p1(A) = 1 in [0, 1]
            norm = uniform(low=0.0, high=1) 
                     
            if self._verbose:
                print("Spontaneous pulse amplitude: {:0.3f}".format(norm))
                print("Spontaneous pulse shift: {:0.3f}".format(t_delay))
                print("Time constant (the decay time) of spontaneous pulse: {0:0.3f}".format(tau0))
                print("Rise time of spontaneous pulse: {:0.3f}".format(tau_r))
                print("--------------------------------------------------------------------------")
                
            self._sp_pulse += self.norris_pulse(norm, t_delay, tau0, tau_r)
            
            self._lc_params.append(dict(norm=norm, t_delay=t_delay, tau=tau0, tau_r=tau_r))
            
            self._rec_gen_pulse(tau0, t_delay)
        
        # lc directly from the avalanche
        self._raw_lc = self._sp_pulse + self._rates

        self._max_raw_pcr = self._raw_lc.max()
        #if (self._max_raw_pcr<1.e-12):
        #    # check that we have generated a lc with non-zero values; otherwise exit
        #    sys.exit()
        #else:
        #    pass
        population = np.geomspace(self._min_photon_rate , self._max_photon_rate, 1000)
        weights = list(map(lambda x: x**(-3/2), population))
        weights = weights / np.sum(weights)
        ampl = np.random.choice(population, p=weights) / self._max_raw_pcr
        self._ampl = ampl
        
        self._peak_value = self._max_raw_pcr * self._ampl
        
<<<<<<< HEAD

        # lc from avalanche scaled + Poissonian bg added
        # Here, contrary to what happens in the method `restore_lc()` and thus
        # in the method `plot_lc` of the object LC, the variable `_plot_lc`` 
        # contains the COUNTS (and not the count RATES!)
        if self._with_bg:
            self._plot_lc = (self._raw_lc * self._ampl * self._eff_area) + self._bg # total count rates (signal+bkg)
            self._plot_lc = np.random.poisson( self._res * self._plot_lc )          # total count (signal+bkg) with Poisson
            self._err_lc  = np.sqrt(self._plot_lc)
        else: # background-subtracted
            self._plot_lc = (self._raw_lc * self._ampl * self._eff_area) + self._bg # total count rates (signal+bkg)
            self._plot_lc = np.random.poisson( self._res * self._plot_lc )          # total count (signal+bkg) with Poisson
            self._err_lc  = np.sqrt(self._plot_lc)
            self._plot_lc = self._plot_lc - (self._bg*self._res)                    # total count rates (signal) with Poisson
=======
        # lc from avalanche scaled + Poissonian bg added
        if self._with_bg: # with background
            self._plot_lc = self._raw_lc * self._ampl * self._eff_area + np.random.default_rng().poisson((self._bg), self._n)
            #self._err_lc  = np.sqrt(self._plot_lc)
        else: # without background
            self._plot_lc = self._raw_lc * self._ampl * self._eff_area + np.random.default_rng().poisson((self._bg), self._n)
            #self._err_lc  = np.sqrt(self._plot_lc)
            self._plot_lc = self._plot_lc - self._bg

>>>>>>> a7e8de1e

        self._get_lc_properties()
        
        for p in self._lc_params:
            p['norm'] *= self._ampl
        
        norms = np.empty((0,))
        t_delays = np.empty((0,))
        taus = np.empty((0,))
        tau_rs = np.empty((0,))
        
        if return_array:
            for p in self._lc_params:
                norms = np.append(norms, p['norm'])
                t_delays = np.append(t_delays, p['t_delay'])
                taus = np.append(taus, p['tau'])
                tau_rs = np.append(tau_rs, p['tau_r'])
                
            return norms, t_delays, taus, tau_rs, self._peak_value
        
        else:
            return self._lc_params

   
    def plot_lc(self, rescale=True, save=True, name="./plot_lc.pdf", show_duration=False):
        """
        Plots GRB light curve
        
        :rescale: to rescale the x-axis plotting only lc around T100
        :save: to save the plot to file
        :name: filename (including path) to save the plot
        """
        
        plt.xlabel('T-T0 (s)')
        plt.ylabel('Count rate (cnt/s)')
                
        self._restore_lc()
        
        plt.step(self._times, self._plot_lc, where='post')
        plt.plot(np.linspace(self._t_min, self._t_max, num=2, endpoint=True), [self._bg, self._bg], 'r--')
        
        if rescale:
            t_i = max(self._t_start - 0.5*self._t100, self._t_min)
            t_f = self._t_stop + 0.5*self._t100
            plt.xlim([t_i, t_f])
            
        if show_duration:
                plt.axvline(x=self._t_start, color='blue')
                plt.axvline(x=self._t_stop, color='blue')
                plt.axvline(x=self._t90_i, color='red')
                plt.axvline(x=self._t90_f, color='red')
          
        if save:
            plt.savefig(name)
        
        plt.show()
            
    
    def _get_lc_properties(self):
        """
        Calculates T90 and T100 durations along with their start and stop times, total number of counts per T100, 
        mean, max, and background count rates
        """
        
        self._aux_index = np.where(self._raw_lc>self._raw_lc.max()*1e-4)
#         self._aux_index = np.where((self._plot_lc - self._bg) * self._res / (self._bg * self._res)**0.5 >= self._sigma)
        self._max_snr = ((self._plot_lc - self._bg) * self._res / (self._bg * self._res)**0.5).max()
        self._aux_times = self._times[self._aux_index[0][0]:self._aux_index[0][-1]] # +1 in the index
        self._aux_lc = self._plot_lc[self._aux_index[0][0]:self._aux_index[0][-1]]

        self._t_start = self._times[self._aux_index[0][0]]
#         self._t_stop = self._times[self._aux_index[0][-1]+1]
        self._t_stop = self._times[self._aux_index[0][-1]]
            
        self._t100 = self._t_stop - self._t_start
        
        self._total_cnts = np.sum(self._aux_lc - self._bg*np.ones(len(self._aux_lc))) * self._res
                
        try:
            sum_cnt = 0
            i = 0
            while sum_cnt < 0.05 * self._total_cnts:
                sum_cnt += (self._aux_lc[i] - self._bg) * self._res
                i += 1
                
            self._t90_i = self._aux_times[i]
                                     
            sum_cnt = 0
            j = -1
            while sum_cnt < 0.05 * self._total_cnts:
                sum_cnt += (self._aux_lc[j] - self._bg) * self._res
                j += -1

            self._t90_f = self._aux_times[j]      

            self._t90 = self._t90_f - self._t90_i            
            self._t90_cnts = np.sum(self._aux_lc[i:j+1] - self._bg) * self._res
            
            assert self._t90_i < self._t90_f
            
        except:
            self._t90 = self._t100
            self._t90_i = self._t_start
            self._t90_f = self._t_stop
            self._t90_cnts = self._total_cnts
           

    @property
    def T90(self):
        return "{:0.3f}".format(self._t90), "{:0.3f}".format(self._t90_i), "{:0.3f}".format(self._t90_f)
    
    @property
    def T100(self):
        return "{:0.3f}".format(self._t100), "{:0.3f}".format(self._t_start), "{:0.3f}".format(self._t_stop)
    
    @property
    def total_counts(self):
        return "{:0.2f}".format(self._total_cnts)
    
    @property
    def max_rate(self):
        return "{:0.2f}".format(self._aux_lc.max())
    
    @property
    def mean_rate(self):
        return "{:0.2f}".format(np.mean(self._aux_lc))
    
    @property
    def bg_rate(self):
        return "{:0.2f}".format(self._bg)
    
    @property
    def max_snr(self):
        return "{:0.2f}".format(self._max_snr)
    
    
    def _restore_lc(self):
        """Restores GRB LC from avalanche parameters.
        Here we are plotting the count RATES, not the counts!"""
        
        self._raw_lc = np.zeros(len(self._times))
        
        for par in self._lc_params:
            norm = par['norm']
            t_delay = par['t_delay']
            tau = par['tau']
            tau_r = par['tau_r']
            self._raw_lc += self.norris_pulse(norm, t_delay, tau, tau_r) #

        if self._with_bg:
<<<<<<< HEAD
            self._plot_lc = (self._raw_lc * self._ampl * self._eff_area) + self._bg # total count rates (signal+bkg)
            self._plot_lc = np.random.poisson( self._res * self._plot_lc )          # total count (signal+bkg) with Poisson
            self._plot_lc = self._plot_lc / self._res                               # total count rates (signal+bkg) with Poisson
        else:
            self._plot_lc = (self._raw_lc * self._ampl * self._eff_area) + self._bg # total count rates (signal+bkg)
            self._plot_lc = np.random.poisson( self._res * self._plot_lc )          # total count (signal+bkg) with Poisson
            self._plot_lc = self._plot_lc / self._res                               # total count rates (signal+bkg) with Poisson
            self._plot_lc = self._plot_lc - self._bg                                # total count rates (signal) with Poisson
=======
            self._plot_lc = self._raw_lc * self._ampl * self._eff_area + np.random.default_rng().poisson((self._bg), self._n)
            #self._plot_lc = self._raw_lc *             self._eff_area + np.random.default_rng().poisson((self._bg), self._n)
        else:
            self._plot_lc = self._raw_lc * self._ampl * self._eff_area + np.random.default_rng().poisson((self._bg), self._n)
            #self._plot_lc = self._raw_lc *             self._eff_area + np.random.default_rng().poisson((self._bg), self._n)
            self._plot_lc = self._plot_lc - self._bg

>>>>>>> a7e8de1e

        self._get_lc_properties()
        
        
    def hdf5_lc_generation(self, outfile, overwrite=False, seed=12345):
        """
        Generates a new avalanche and writes it to an hdf5 file
        
        :n_lcs: number of light curves we want to simulate
        :outfile: file name
        :overwrite: overwrite existing file
        :seed: random seed for the avalanche generation, int or list
        """
        
        if overwrite == False:
            assert os.path.isfile(outfile), 'ERROR: file already exists!'

        self._f = h5py.File(outfile, 'w')

        
        self._f.create_group('GRB_PARAMETERS')
        self._f['GRB_PARAMETERS'].attrs['PARAMETER_ORDER'] = '[K, t_start, t_rise, t_decay]'

        self._grb_counter = 1
            
        if isinstance(seed, list):
            for sd in seed:
                self.aux_hdf5(seed=sd)
                
        else:
            self.aux_hdf5(seed=seed)

        self._f.close()
        
        
    def aux_hdf5(self, seed):
        norms, t_delays, taus, tau_rs, peak_value = self.generate_avalanche(seed=seed, return_array=True)
        n_pulses = norms.size

        grb_array = np.concatenate((
                    norms.reshape(n_pulses,1),
                    t_delays.reshape(n_pulses,1),
                    tau_rs.reshape(n_pulses,1),
                    taus.reshape(n_pulses,1)),
                    axis=1
                    )

        self._f.create_dataset(f'GRB_PARAMETERS/GRB_{self._grb_counter}', data=grb_array)
        self._f[f'GRB_PARAMETERS/GRB_{self._grb_counter}'].attrs['PEAK_VALUE'] = peak_value
        self._f[f'GRB_PARAMETERS/GRB_{self._grb_counter}'].attrs['N_PULSES'] = n_pulses
        self._grb_counter += 1

    
class Restored_LC(LC):
    """
    Class to restore an avalanche from yaml file
    
    :res: GRB LC time resolution
    """
    
    def __init__(self, par_list, res=0.256, t_min=-10, t_max=1000, sigma=5):
        
        super(Restored_LC, self).__init__(res=res, t_min=t_min, t_max=t_max, sigma=sigma)

        if not par_list:
            raise TypeError("Avalanche parameters should be given")
        elif not isinstance(par_list, list):
            raise TypeError("The avalanche parameters should be a list of dictionaries")
        else:
            self._lc_params = par_list
            
 
        self._restore_lc()<|MERGE_RESOLUTION|>--- conflicted
+++ resolved
@@ -249,8 +249,6 @@
         
         self._peak_value = self._max_raw_pcr * self._ampl
         
-<<<<<<< HEAD
-
         # lc from avalanche scaled + Poissonian bg added
         # Here, contrary to what happens in the method `restore_lc()` and thus
         # in the method `plot_lc` of the object LC, the variable `_plot_lc`` 
@@ -264,17 +262,6 @@
             self._plot_lc = np.random.poisson( self._res * self._plot_lc )          # total count (signal+bkg) with Poisson
             self._err_lc  = np.sqrt(self._plot_lc)
             self._plot_lc = self._plot_lc - (self._bg*self._res)                    # total count rates (signal) with Poisson
-=======
-        # lc from avalanche scaled + Poissonian bg added
-        if self._with_bg: # with background
-            self._plot_lc = self._raw_lc * self._ampl * self._eff_area + np.random.default_rng().poisson((self._bg), self._n)
-            #self._err_lc  = np.sqrt(self._plot_lc)
-        else: # without background
-            self._plot_lc = self._raw_lc * self._ampl * self._eff_area + np.random.default_rng().poisson((self._bg), self._n)
-            #self._err_lc  = np.sqrt(self._plot_lc)
-            self._plot_lc = self._plot_lc - self._bg
-
->>>>>>> a7e8de1e
 
         self._get_lc_properties()
         
@@ -425,7 +412,6 @@
             self._raw_lc += self.norris_pulse(norm, t_delay, tau, tau_r) #
 
         if self._with_bg:
-<<<<<<< HEAD
             self._plot_lc = (self._raw_lc * self._ampl * self._eff_area) + self._bg # total count rates (signal+bkg)
             self._plot_lc = np.random.poisson( self._res * self._plot_lc )          # total count (signal+bkg) with Poisson
             self._plot_lc = self._plot_lc / self._res                               # total count rates (signal+bkg) with Poisson
@@ -434,15 +420,6 @@
             self._plot_lc = np.random.poisson( self._res * self._plot_lc )          # total count (signal+bkg) with Poisson
             self._plot_lc = self._plot_lc / self._res                               # total count rates (signal+bkg) with Poisson
             self._plot_lc = self._plot_lc - self._bg                                # total count rates (signal) with Poisson
-=======
-            self._plot_lc = self._raw_lc * self._ampl * self._eff_area + np.random.default_rng().poisson((self._bg), self._n)
-            #self._plot_lc = self._raw_lc *             self._eff_area + np.random.default_rng().poisson((self._bg), self._n)
-        else:
-            self._plot_lc = self._raw_lc * self._ampl * self._eff_area + np.random.default_rng().poisson((self._bg), self._n)
-            #self._plot_lc = self._raw_lc *             self._eff_area + np.random.default_rng().poisson((self._bg), self._n)
-            self._plot_lc = self._plot_lc - self._bg
-
->>>>>>> a7e8de1e
 
         self._get_lc_properties()
         
